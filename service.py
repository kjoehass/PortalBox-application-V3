#!python3

# from the standard library
import configparser
import logging
import os
import signal
import sys
import threading
from time import sleep, time
from uuid import getnode as get_mac_address

# our code
from portalbox.PortalBox import PortalBox
from Database import Database
from Emailer import Emailer

# Definitions aka constants
DEFAULT_CONFIG_FILE_PATH = "config.ini"

RED = b'\xFF\x00\x00'
GREEN = b'\x00\xFF\x00'
YELLOW = b'\xFF\xFF\x00'
BLUE = b'\x00\x00\xFF'
ORANGE = b'\xDF\x20\x00'

class PortalBoxApplication:
    '''
    wrap code as a class to allow for clean sharing of objects
    between states
    '''
    def __init__(self, settings):
        '''
        Setup the bare minimun, defering as much as poosible to the run method
        so signal handlers can be configured in __main__
        '''
        self.exceeded_time = False
        self.running = False
        self.equipment_id = False
        self.box = PortalBox()
        self.settings = settings


    def __del__(self):
        '''
        free resources after run
        '''
        self.box.cleanup()


    def run(self):
        '''
        Actually get ready to run... we defered initialization in order to
        configure signal handlers in __main__ but they should now be in place
        
        This corresponds to the transition from Start in FSM.odg see docs
        '''
        # Step 1 Do a bit of a dance to show we are running
        self.box.set_display_color_wipe(RED, 10)
        
        # Set 2 Figure out our identity
        mac_address = format(get_mac_address(), 'x')
        logging.debug("Discovered Mac Address: %s", mac_address)

        # connect to backend database
        logging.debug("Connecting to database on host %s", self.settings['db']['host'])
        try:
            self.db = Database(self.settings['db'])
            logging.debug("Connected to Database")
        except Exception as e:
            logging.error("{}".format(e))
            sys.exit(1)

        # be prepared to send emails
        try:
            self.emailer = Emailer(self.settings['email'])
            logging.debug("Cached email settings")
        except Exception as e:
            # should be unreachable
            logging.error("{}".format(e))
            sys.exit(1)

        # give user hint we are makeing progress 
        self.box.set_display_color_wipe(ORANGE, 10)

        # determine what we are
        profile = (-1,)
        self.running = True
        while self.running and 0 > profile[0]:
            profile = self.db.get_equipment_profile(mac_address)
            if 0 > profile[0]:
                sleep(5)

        # only run if we have role, which we might not if systemd asked us to
        # shutdown before we discovered a role
        if 0 < profile[0]:
            # profile:
            #   (int) equipment id
            #   (int) equipment type id
            #   (str) equipment type
            #   (int) location id
            #   (str) location
            #   (int) time limit in minutes
            self.equipment_id = profile[0]
            self.equipment_type_id = profile[1]
            self.location = profile[4]
            self.timeout_period = profile[5]

            logging.info("Discovered identity. Type: %s(%s) Timeout period: %s", profile[2], self.equipment_type_id, self.timeout_period)
            self.db.log_started_status(self.equipment_id)

            self.box.set_display_color_wipe(GREEN, 10)
            self.timeout_period *= 60 # python threading wants seconds, DB has minutes
            self.proxy_uid = -1
            self.training_mode = False
            self.wait_for_access_card()
        else:
            logging.info("Running ending abnormally. Did not discover identity.")


    def wait_for_access_card(self):
        '''
        Wait for a card and if we read a card decide what to do
        '''
        self.box.set_display_color_wipe(BLUE, 15)
        # Run... loop endlessly waiting for RFID cards
        while self.running:
            # Scan for card
            uid = self.box.read_RFID_card()
            if -1 < uid:
                # we read a card... decide what to do
                card_type = self.db.get_card_type(uid)
                logging.debug("Card of type: %s was presented", card_type)
                if Database.SHUTDOWN_CARD == card_type:
                    logging.info("Shutdown Card: %s detected, triggering box shutdown", uid)
                    self.db.log_shutdown_status(self.equipment_id, uid)
                    self.box.set_display_color()
                    os.system("shutdown -h now")
                elif Database.TRAINING_CARD == card_type:
                    if self.db.is_training_card_for_equipment_type(uid, self.equipment_type_id):
                        logging.info("Trainer identitfied by card: %s is authorized to use equipment", uid)
                        self.training_mode = True
                        self.run_session(uid)
                        self.training_mode = False
                    else:
                        self.wait_for_unauthorized_card_removal(uid)
                elif Database.USER_CARD == card_type:
                    if self.db.is_user_authorized_for_equipment_type(uid, self.equipment_type_id):
                        logging.info("User identitfied by card: %s is authorized to use equipment", uid)
                        self.run_session(uid)
                    else:
                        self.wait_for_unauthorized_card_removal(uid)
                else:
                    self.wait_for_unauthorized_card_removal(uid)

                self.box.set_display_color_wipe(BLUE, 15)

            sleep(0.2)


    def run_session(self, user_id):
        '''
        Allow user to use the equipment
        '''
        logging.info("Logging successful activation of equipment to backend database")
        self.db.log_access_attempt(user_id, self.equipment_id, True)
        self.authorized_uid = user_id
        self.box.set_display_color(GREEN)
        self.box.set_equipment_power_on(True)
        if 0 < self.timeout_period:
            self.exceeded_time = False
            self.activation_timeout = threading.Timer(self.timeout_period, self.timeout)
            self.activation_timeout.start()
        self.wait_for_authorized_card_removal()
        if not self.exceeded_time and 0 < self.timeout_period:
            self.activation_timeout.cancel()
        self.box.set_equipment_power_on(False)
        logging.info("Logging completion of equipment access to backend database")
        self.db.log_access_completion(user_id, self.equipment_id)
        self.authorized_uid = -1


    def timeout(self):
        '''
        Called by timer thread when usage time is exceeeded
        '''
        self.exceeded_time = True


    def wait_for_unauthorized_card_removal(self, uid):
        '''
        Wait for card to be removed
        '''
        logging.info("Card: %s is NOT authorized to use equipment", uid)
        self.db.log_access_attempt(uid, self.equipment_id, False)

        # We have to have a grace_counter because consecutive card reads currently fail
        grace_count = 0
        #loop endlessly waiting for shutdown or card to be removed
        while self.running and grace_count < 2:
            # Scan for card
            uid = self.box.read_RFID_card()
            if -1 < uid:
                # we read a card
                grace_count = 0
            else:
                # we did not read a card
                grace_count += 1

            self.box.flash_display(RED, 100, 1, RED)


    def wait_for_authorized_card_removal(self):
        '''
        Wait for card to be removed
        '''
        self.card_present = True
        self.proxy_uid = -1
        # We have to have a grace_counter because consecutive card reads currently fail
        grace_count = 0
        #loop endlessly waiting for shutdown or card to be removed
        while self.running and self.card_present:
            # check for timeout
            if self.exceeded_time:
                self.wait_for_timeout_grace_period_to_expire()
                if self.card_present:
                    # User pressed the button return to running
                    self.exceeded_time = False
                    if self.card_present:
                            grace_count = 0
                            if -1 < self.proxy_uid:
                                self.box.set_display_color(ORANGE)
                            else:
                                self.box.set_display_color(GREEN)
                    self.activation_timeout = threading.Timer(self.timeout_period, self.timeout)
                    self.activation_timeout.start()
                else:
                    break

            # Scan for card
            uid = self.box.read_RFID_card()
            if -1 < uid and (uid == self.authorized_uid or uid == self.proxy_uid):
                # we read an authorized card
                grace_count = 0
            else:
                # we did not read a card or we read the wrong card
                grace_count += 1

                if grace_count > 2:
                    self.wait_for_user_card_return()
                    if self.card_present:
                        grace_count = 0
                        if -1 < self.proxy_uid:
                            self.box.set_display_color(ORANGE)
                        else:
                            self.box.set_display_color(GREEN)

            sleep(0.1)


    def wait_for_user_card_return(self):
        '''
        Wait for a time for card to return before shutting down, button press
        shuts down immediately.

        We accomplish this using the card_present flag. By setting the flag
        to False immeditely we just return and the outer loop in
        wait_for_authorized_card_removal will also end. If we get the
        authorized card back we can toggle the flag back and return which will
        cause the outer loop to continue
        '''
        self.card_present = False
        self.proxy_uid = -1
        self.box.set_display_color(YELLOW)
        grace_count = 0
        logging.info("Card Removed")
        self.box.has_button_been_pressed() # clear pending events
        while self.running and grace_count < 16:
            # Check for button press
            if self.box.has_button_been_pressed():
                break

            # Scan for card
            uid = self.box.read_RFID_card()
            if -1 < uid:
                # we read a card
                if uid == self.authorized_uid:
                    # card returned
                    self.card_present = True
                    break
                elif not self.training_mode: # trainers may not use proxy cards
                    # check if proxy card
                    if Database.PROXY_CARD == self.db.get_card_type(uid):
                        self.card_present = True
                        self.proxy_uid = uid
                        break

            grace_count += 1
            self.box.set_buzzer(True)
            self.box.flash_display(YELLOW, 100, 1, YELLOW)
            self.box.set_buzzer(False)

        if self.running and not self.card_present:
            logging.debug("Grace period following card removal expired; shutting down equipment")


    def wait_for_timeout_grace_period_to_expire(self):
        """
        Four posibilities:
        1) user presses button with card in to renew session
        2) user removes card and presses button to end session
        3) user removes card but does not press button to end session
        4) user forgot their card
        """
        logging.info("Equipment usage timeout")
        grace_count = 0
        self.box.has_button_been_pressed() # clear pending events
        self.box.set_display_color(ORANGE)
        while self.running and grace_count < 600:
            #check for button press
            if self.box.has_button_been_pressed():
                logging.info("Button was pressed, extending time out period")
                uid = self.box.read_RFID_card()
                uid2 = self.box.read_RFID_card() #try twice since reader fails consecutive reads
                if -1 < uid or -1 < uid2:
                    # Card is still present session renewed
                    return
                else:
                    # Card removed end session
                    self.card_present = False
                    return
            else:
                grace_count += 1
            
            if 1 > (grace_count % 2):
                self.box.flash_display(ORANGE, 100, 1, ORANGE)

            if 1 > (grace_count % 20):
                self.box.set_buzzer(True)
            else:
                self.box.set_buzzer(False)

            sleep(0.1)

        # grace period expired 
        # stop the buzzer
        self.box.set_buzzer(False)

<<<<<<< HEAD
        if not self.card_present:
            # shutdown now, do not wait for email or card removal
            self.box.set_equipment_power_on(False)

            # was forgotten card?
            uid = self.box.read_RFID_card()
            uid2 = self.box.read_RFID_card() #try twice since reader fails consecutive reads
            if -1 < uid or -1 < uid2:
                # Card is still present
                self.box.set_display_color_wipe(BLUE, 50)
                user = self.db.get_user(self.authorized_uid)
                self.emailer.send(user[1], "Access Card left in PortalBox", "{} it appears you left your access card in a badge box for the {} in the {}".format(user[0], self.equipment_type_id, self.location))

                # wait for card to be removed... we need to make sure we don't have consecutive read failure
                grace_count = 0
                while self.running and grace_count < 2:
                    # Scan for card
                    uid = self.box.read_RFID_card()
                    if -1 < uid:
                        # card present
                        grace_count = 0
                    else:
                        grace_count += 1
=======
        # shutdown now, do not wait for email or card removal
        self.box.set_equipment_power_on(False)
>>>>>>> b9d55ea1

        # was forgotten card?
        uid = self.box.read_RFID_card()
        uid2 = self.box.read_RFID_card() #try twice since reader fails consecutive reads
        if -1 < uid or -1 < uid2:
            # Card is still present
            logging.info("User card was left in portal box. Sending user an email.")
            self.box.set_display_color_wipe(BLUE, 50)
            user = self.db.get_user(self.authorized_uid)
            try:
                self.emailer.send(user[1], "Access Card left in PortalBox", "{} it appears you left your access card in a badge box for the {} in the {}".format(user[0], self.equipment_type_id, self.location))
            except Exception as e:
                logging.error("{}".format(e))

            self.box.set_display_color(RED)
            while self.running and self.card_present:
            # wait for card to be removed... we need to make sure we don't have consecutive read failure
                uid = self.box.read_RFID_card()
                uid2 = self.box.read_RFID_card() #try twice since reader fails consecutive reads
                if 0 > uid and 0 > uid2:
                    self.card_present = False
        else:
            # Card removed end session
            self.card_present = False


    def exit(self):
        ''' Stop looping in all run states '''
        logging.info("Service Exiting")
        if self.running:
            if self.equipment_id:
                self.db.log_shutdown_status(self.equipment_id, False)
            self.running = False
        else:
            # never made it to the run state
            sys.exit()


    def handle_interupt(self, signum, frame):
        ''' Stop the service from a signal'''
        logging.debug("Interupted")
        self.exit()


# Here is the main entry point.
if __name__ == "__main__":
    config_file_path = DEFAULT_CONFIG_FILE_PATH

    # Look at Command Line for Overrides
    if 1 < len(sys.argv):
        if os.path.isfile(sys.argv[1]):
            # override default config file
            config_file_path = sys.argv[1]
        # else print help message?

    # Read our Configuration
    settings = configparser.ConfigParser()
    settings.read(config_file_path)

    # Setup logging
    if settings.has_option('logging', 'level'):
        if 'critical' == settings['logging']['level']:
            logging.basicConfig(level=logging.CRITICAL)
        elif 'error' == settings['logging']['level']:
            logging.basicConfig(level=logging.ERROR)
        elif 'warning' == settings['logging']['level']:
            logging.basicConfig(level=logging.WARNING)
        elif 'info' == settings['logging']['level']:
            logging.basicConfig(level=logging.INFO)
        elif 'debug' == settings['logging']['level']:
            logging.basicConfig(level=logging.DEBUG)
        else:
            logging.basicConfig(level=logging.ERROR)

    # Create Badge Box Service
    service = PortalBoxApplication(settings)

    # Add signal handler so systemd can shutdown service
    signal.signal(signal.SIGINT, service.handle_interupt)
    signal.signal(signal.SIGTERM, service.handle_interupt)
    
    # Run service
    service.run()

    # Cleanup and exit
    logging.shutdown()<|MERGE_RESOLUTION|>--- conflicted
+++ resolved
@@ -346,34 +346,8 @@
         # stop the buzzer
         self.box.set_buzzer(False)
 
-<<<<<<< HEAD
-        if not self.card_present:
-            # shutdown now, do not wait for email or card removal
-            self.box.set_equipment_power_on(False)
-
-            # was forgotten card?
-            uid = self.box.read_RFID_card()
-            uid2 = self.box.read_RFID_card() #try twice since reader fails consecutive reads
-            if -1 < uid or -1 < uid2:
-                # Card is still present
-                self.box.set_display_color_wipe(BLUE, 50)
-                user = self.db.get_user(self.authorized_uid)
-                self.emailer.send(user[1], "Access Card left in PortalBox", "{} it appears you left your access card in a badge box for the {} in the {}".format(user[0], self.equipment_type_id, self.location))
-
-                # wait for card to be removed... we need to make sure we don't have consecutive read failure
-                grace_count = 0
-                while self.running and grace_count < 2:
-                    # Scan for card
-                    uid = self.box.read_RFID_card()
-                    if -1 < uid:
-                        # card present
-                        grace_count = 0
-                    else:
-                        grace_count += 1
-=======
         # shutdown now, do not wait for email or card removal
         self.box.set_equipment_power_on(False)
->>>>>>> b9d55ea1
 
         # was forgotten card?
         uid = self.box.read_RFID_card()
